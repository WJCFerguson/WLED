--- conflicted
+++ resolved
@@ -91,7 +91,7 @@
 #define IS_REVERSE      ((SEGMENT.options & REVERSE )     == REVERSE     )
 #define IS_SELECTED     ((SEGMENT.options & SELECTED)     == SELECTED    )
 
-#define MODE_COUNT  90
+#define MODE_COUNT  91
 
 #define FX_MODE_STATIC                   0
 #define FX_MODE_BLINK                    1
@@ -182,11 +182,8 @@
 #define FX_MODE_SPOTS_FADE              86
 #define FX_MODE_GLITTER                 87
 #define FX_MODE_CANDLE                  88
-<<<<<<< HEAD
-#define FX_MODE_EXPLODING_FIREWORKS     89
-=======
 #define FX_MODE_STARBURST               89
->>>>>>> 9bf53428
+#define FX_MODE_EXPLODING_FIREWORKS     90
 
 
 class WS2812FX {
@@ -356,12 +353,8 @@
       _mode[FX_MODE_SPOTS_FADE]              = &WS2812FX::mode_spots_fade;
       _mode[FX_MODE_GLITTER]                 = &WS2812FX::mode_glitter;
       _mode[FX_MODE_CANDLE]                  = &WS2812FX::mode_candle;
-<<<<<<< HEAD
+      _mode[FX_MODE_STARBURST]               = &WS2812FX::mode_starburst;
       _mode[FX_MODE_EXPLODING_FIREWORKS]     = &WS2812FX::mode_exploding_fireworks;
-    
-=======
-      _mode[FX_MODE_STARBURST]               = &WS2812FX::mode_starburst;
->>>>>>> 9bf53428
 
       _brightness = DEFAULT_BRIGHTNESS;
       currentPalette = CRGBPalette16(CRGB::Black);
@@ -540,11 +533,8 @@
       mode_spots_fade(void),
       mode_glitter(void),
       mode_candle(void),
-<<<<<<< HEAD
+      mode_starburst(void),
       mode_exploding_fireworks(void);
-=======
-      mode_starburst(void);
->>>>>>> 9bf53428
       
 
   private:
@@ -618,15 +608,10 @@
 "Chase Rainbow","Chase Flash","Chase Flash Rnd","Rainbow Runner","Colorful","Traffic Light","Sweep Random","Running 2","Red & Blue","Stream",
 "Scanner","Lighthouse","Fireworks","Rain","Merry Christmas","Fire Flicker","Gradient","Loading","Police","Police All",
 "Two Dots","Two Areas","Circus","Halloween","Tri Chase","Tri Wipe","Tri Fade","Lightning","ICU","Multi Comet",
-<<<<<<< HEAD
-"Dual Scanner","Stream 2","Oscillate","Pride 2015","Juggle","Palette","Fire 2012","Colorwaves","Bpm","Fill Noise",
-"Noise 1","Noise 2","Noise 3","Noise 4","Colortwinkles","Lake","Meteor","Smooth Meteor","Railway","Ripple",
-"Twinklefox","Twinklecat","Halloween Eyes","Solid Pattern","Solid Pattern Tri","Spots","Spots Fade","Glitter","Candle","Fireworks 1D"
-=======
 "Scanner Dual","Stream 2","Oscillate","Pride 2015","Juggle","Palette","Fire 2012","Colorwaves","Bpm","Fill Noise",
 "Noise 1","Noise 2","Noise 3","Noise 4","Colortwinkles","Lake","Meteor","Meteor Smooth","Railway","Ripple",
-"Twinklefox","Twinklecat","Halloween Eyes","Solid Pattern","Solid Pattern Tri","Spots","Spots Fade","Glitter","Candle","Fireworks Starburst"
->>>>>>> 9bf53428
+"Twinklefox","Twinklecat","Halloween Eyes","Solid Pattern","Solid Pattern Tri","Spots","Spots Fade","Glitter","Candle","Fireworks Starburst",
+"Fireworks 1D"
 ])=====";
 
 
