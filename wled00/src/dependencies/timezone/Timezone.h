--- conflicted
+++ resolved
@@ -16,11 +16,8 @@
 #else
 #include <WProgram.h> 
 #endif
-<<<<<<< HEAD
-#include "../time/Time.h"              //http://www.arduino.cc/playground/Code/Time
-=======
+
 #include "../time/Time.h"      //http://www.arduino.cc/playground/Code/Time
->>>>>>> caab8943
 
 //convenient constants for dstRules
 enum week_t {Last, First, Second, Third, Fourth}; 
