--- conflicted
+++ resolved
@@ -23,11 +23,11 @@
 #include "usermod_v2_SensorsToMqtt.h"
 #endif
 
-<<<<<<< HEAD
+
 // BME280 v2 usermod. Define "USERMOD_BME280" in my_config.h
 #ifdef USERMOD_BME280
 #include "../usermods/BME280_v2/usermod_bme280.h"
-=======
+#endif
 #ifdef USERMOD_FOUR_LINE_DISLAY
 #include "../usermods/usermod_v2_four_line_display/usermod_v2_four_line_display.h"
 #endif
@@ -40,7 +40,6 @@
 
 #ifdef USERMOD_DHT
 #include "../usermods/DHT/usermod_dht.h"
->>>>>>> aa242d89
 #endif
 
 void registerUsermods()
@@ -60,13 +59,11 @@
   
   #ifdef USERMOD_BUZZER
   usermods.add(new BuzzerUsermod());
-<<<<<<< HEAD
   #endif
   
   #ifdef USERMOD_BME280
   usermods.add(new UsermodBME280());
   #endif
-=======
 #endif
 #ifdef USERMOD_SENSORSTOMQTT
   usermods.add(new UserMod_SensorsToMQTT());
@@ -83,5 +80,4 @@
 #ifdef USERMOD_DHT
 usermods.add(new UsermodDHT());
 #endif
->>>>>>> aa242d89
 }